--- conflicted
+++ resolved
@@ -2,18 +2,13 @@
 
 #CC := gcc -g -O3 -D HIGGS -D TRIPLET
 
-#CC := gcc -g -O3 -D TRIPLET -D BLOCKING -D CORRELATORS
-CC := gcc -g -O3 -D NHIGGS=1 -D SINGLET
+CC := gcc -g -O3 -D TRIPLET -D BLOCKING -D CORRELATORS
 
 CFLAGS := 
 
 LIBS := -lm
 
-<<<<<<< HEAD
-OBJECTS := main.o layout.o comms.o alloc.o init.o parameters.o su2u1.o staples.o measure.o \
-=======
 OBJECTS := main.o generic/mersenne.o layout.o comms.o alloc.o init.o parameters.o su2u1.o staples.o measure.o$
->>>>>>> be736ba4
         update.o checkpoint.o metropolis.o heatbath.o overrelax.o multicanonical.o \
         blocking.o z_coord.o magfield.o gradflow.o correlation.o hb_trajectory.o
 
